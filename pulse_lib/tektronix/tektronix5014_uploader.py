import time
import numpy as np
import logging
import copy
from dataclasses import dataclass, field
from typing import List, Dict, Optional
from concurrent.futures.thread import ThreadPoolExecutor

from pulse_lib.segments.data_classes.data_markers import marker_pulse


class AwgConfig:
    DEFAULT_AMPLITUDE = 1500 # mV

def Tektronix_sync_latency(sample_rate:float):
    '''
    Calculates the sync latency for a Tektronix slave AWG triggered with marker of master Tektronix AWG.
    '''
    decimation = 1.1999e9 / sample_rate
    period_ns = 1e9 / sample_rate
    n = int(np.log2(decimation))
    latency = 22//period_ns*period_ns + period_ns * int(36 + 420 * 2**-n)
    logging.debug(f'Tektronix sync latency {sample_rate/1e6:5.1f} MHz: {latency:5.1f} ns')
    return latency


class Tektronix5014_Uploader:

    verbose = False

    def __init__(self, awgs, awg_channels, marker_channels, digitizer_markers,
                 qubit_channels, digitizer_channels, awg_sync):
        '''
        Initialize the Tektronix uploader.
        Args:
            awgs (dict<awg_name,QcodesIntrument>): list with AWG's
            awg_channels Dict[name, awg_channel]: channel names and properties
            marker_channels: Dict[name, marker_channel]: dict with names and properties
            digitizer_markers: Dict[digitizer, marker_channel]: dict with digitizer names and linked marker
            digitizer_channels: Dict[name, digitizer_channel]: dict with names and properties
            awg_sync: Dict[name, awg_slave]: properties for slave AWGs: marker and latency.
        Returns:
            None
        '''
        self.awgs = awgs

        self.awg_channels = awg_channels
        self.marker_channels = marker_channels
        self.digitizer_channels = digitizer_channels
        self.digitizer_markers = digitizer_markers
        self.qubit_channels = qubit_channels
        self.awg_sync = awg_sync

        self.jobs = []
        self.last_job = None

        self.setup_slaves()
        self.set_cfg()

        self.pending_deletes = dict()
        self.release_all_awg_memory()

    def setup_slaves(self):
        logging.info(f'Configure slave AWGs: {self.awg_sync}')
        for slave in self.awg_sync.values():
            awg = self.awgs[slave.awg_name]
            awg.trigger_source('EXT')
            awg.trigger_impedance(1000)
            awg.trigger_level(1.6)
            awg.trigger_slope('POS')

    def set_cfg(self):
        max_amplitude = 4500 / 2
        min_amplitude = 20 / 2
        for channel in self.awg_channels.values():
            awg = self.awgs[channel.awg_name]
            if channel.amplitude > max_amplitude or channel.amplitude < min_amplitude:
                raise ValueError(f'amplitude ({channel.amplitude}) out of range [{min_amplitude}, {max_amplitude}] mV')
            ch_num = channel.channel_number
            # NOTE: Tektronix setting is Vpp, not amplitude.
            awg.set(f'ch{ch_num}_amp', channel.amplitude/1000*2)
            awg.set(f'ch{ch_num}_offset', channel.offset/1000)

        for channel in self.marker_channels.values():
            awg = self.awgs[channel.module_name]
            if isinstance(channel.channel_number, tuple):
                if channel.amplitude > 2700 or channel.amplitude < -900:
                    raise ValueError(f'marker amplitude ({channel.amplitude}) out of range [-900, 2700] mV')
                channel_number = channel.channel_number[0]
                marker_number = channel.channel_number[1]
                if channel.invert:
                    awg.set(f'ch{channel_number}_m{marker_number}_low', channel.amplitude/1000)
                    awg.set(f'ch{channel_number}_m{marker_number}_high', 0.0)
                else:
                    awg.set(f'ch{channel_number}_m{marker_number}_high', channel.amplitude/1000)
                    awg.set(f'ch{channel_number}_m{marker_number}_low', 0.0)
            else:
                if channel.amplitude > max_amplitude or channel.amplitude < min_amplitude:
                    raise ValueError(f'amplitude ({channel.amplitude}) out of range [{min_amplitude}, {max_amplitude}] mV')
                ch_num = channel.channel_number
                awg.set(f'ch{ch_num}_amp', channel.amplitude/1000*2)

    def get_effective_sample_rate(self, sample_rate):
        """
        Returns the sample rate that will be used by the Tektronix AWG.
        This is the a rate >= requested sample rate.
        """
        return (sample_rate+99)//100 * 100


    def create_job(self, sequence, index, seq_id, n_rep, sample_rate, neutralize=True, alignment=None):
        self.release_memory(seq_id, index)
        return Job(self.jobs, sequence, index, seq_id, n_rep, sample_rate, neutralize,
                   self.pending_deletes, alignment=alignment)


    def add_upload_job(self, job):
        '''
        add a job to the uploader.
        Args:
            job (upload_job) : upload_job object that defines what needs to be uploaded and possible post processing of the waveforms (if needed)
        '''
        start = time.perf_counter()

        job.hw_schedule.stop()

        # calculate sync latency if not set
        awg_sync = copy.deepcopy(self.awg_sync)
        for slave in awg_sync.values():
            if slave.sync_latency is None:
                slave.sync_latency = Tektronix_sync_latency(job.default_sample_rate)

        aggregator = UploadAggregator(self.awgs, self.awg_channels, self.marker_channels,
                                      self.digitizer_channels, self.digitizer_markers,
                                      self.qubit_channels, awg_sync)

        aggregator.upload_job(job)

        self.jobs.append(job)

        duration = time.perf_counter() - start
        logging.debug(f'generated upload data ({duration*1000:6.3f} ms)')


    def __get_job(self, seq_id, index):
        """
        get job data of an uploaded segment
        Args:
            seq_id (uuid) : id of the sequence
            index (tuple) : index that has to be played
        Return:
            job (upload_job) :job, with locations of the sequences to be uploaded.
        """
        for job in self.jobs:
            if job.seq_id == seq_id and job.index == index and not job.released:
                return job

        logging.error(f'Job not found for index {index} of seq {seq_id}')
        raise ValueError(f'Sequence with id {seq_id}, index {index} not placed for upload .. . Always make sure to first upload your segment and then do the playback.')


    def play(self, seq_id, index, release_job=True):
        """
        start playback of a sequence that has been uploaded.
        Args:
            seq_id (uuid) : id of the sequence
            index (tuple) : index that has to be played
            release_job (bool) : release memory on AWG after done.
        """

        job =  self.__get_job(seq_id, index)

        # load sequence if needed
        if job != self.last_job:
            if self.last_job is not None:
                self.last_job.hw_schedule.stop()
            self._set_sequence(job)
            self.last_job = job

        self._delete_released_waveforms()

        job.hw_schedule.set_configuration(job.schedule_params, job.n_waveforms)
        job.hw_schedule.start(job.playback_time, job.n_rep, job.schedule_params)

        if release_job:
            job.release()

    def _delete_released_waveforms(self):
        # remove old waveforms
        for awg in self.awgs.values():
            for waveform_name in self.pending_deletes[awg.name]:
                _delete_waveform(awg, waveform_name)
            self.pending_deletes[awg.name] = []

    def wait_until_AWG_idle(self):
        while (True):
            not_running = [awg.get_state() != 'Running' for awg in self.awgs.values()]
            if all(not_running):
                break
            time.sleep(0.001)

    def release_memory(self, seq_id=None, index=None):
        """
        Release job memory for `seq_id` and `index`.
        Args:
            seq_id (uuid) : id of the sequence. if None release all
            index (tuple) : index that has to be released; if None release all.
        """
        for job in self.jobs:
            if (seq_id is None
                or (job.seq_id == seq_id and (index is None or job.index == index))):
                job.release()
        self._delete_released_waveforms()

    def release_all_awg_memory(self):
        for awg in self.awgs.values():
            awg.sequence_length(0)
            awg.delete_all_waveforms_from_list()
            self.pending_deletes[awg.name] = []
        self.release_memory()

    def _set_sequence(self, job):
        for awg in self.awgs.values():
            awg_data = job.waveform_data[awg.name]
            n_elements = 1
            awg.sequence_length(n_elements)
            element_no = 1
            enable_channels = []
            for channel in range(1,5):
                if channel in awg_data:
                    wave_name = awg_data[channel].name
                    awg.set_sqel_waveform(wave_name, channel, element_no)
                    enable_channels.append(channel)
                else:
                    awg.set_sqel_waveform("", channel, element_no)
            awg.set_sqel_goto_state(element_no, 1)

            for channel in enable_channels:
                awg.set(f'ch{channel}_state', 1)


@dataclass
class ChannelData:
    name: str
    length: int
    wvf: Optional[np.ndarray] = None
    m1: Optional[np.ndarray] = None
    m2: Optional[np.ndarray] = None

class Job(object):
    last_job_id = 0

    """docstring for upload_job"""
    def __init__(self, job_list, sequence, index, seq_id, n_rep, sample_rate, neutralize,
                 delete_list, alignment=None):
        '''
        Args:
            job_list (list): list with all jobs.
            sequence (list of list): list with list of the sequence
            index (tuple) : index that needs to be uploaded
            seq_id (uuid) : if of the sequence
            n_rep (int) : number of repetitions of this sequence.
            sample_rate (float) : sample rate
            neutralize (bool) : place a neutralizing segment at the end of the upload
            delete_list (dict[str, list]): list per AWG for adding waveforms to be deleted.
            alignment (optional int): repetition period alignment in ns.
        '''
        self.job_list = job_list
        self.sequence = sequence
        self.seq_id = seq_id
        self.index = index
        self.n_rep = n_rep
        self.default_sample_rate = sample_rate
        self.neutralize = neutralize
        self.delete_list = delete_list
        self.alignment = alignment
        self.playback_time = 0 #total playtime of the waveform

        self.released = False
        self.job_id = self._get_job_id()

        self.hw_schedule = None
        self.digitizer_triggers = []
        # waveform data per awg and channel: Dict[str,Dict[int,ChannelData]]
        self.waveform_data = {}
        logging.debug(f'new job {self.job_id:04X} ({seq_id}-{index})')

    def _get_job_id(self):
        all_ids = [job.job_id for job in self.job_list]
        good_id = False
        while not good_id:
            Job.last_job_id = (Job.last_job_id + 1) % 0x10000
            good_id = Job.last_job_id not in all_ids
        return Job.last_job_id

    def add_hw_schedule(self, hw_schedule, schedule_params):
        """
        Add the scheduling to the AWG waveforms.
        args:
            hw_schedule (HardwareSchedule) : schedule for repetitively starting the AWG waveforms
            kwargs : keyword arguments for the hardware schedule (see usage in the examples)
        """
        self.hw_schedule = hw_schedule
        self.schedule_params = schedule_params

<<<<<<< HEAD
    def set_acquisition_conf(self, conf):
        self.acquisition_conf = conf

=======
    def release(self):
        if self.released:
            logging.warning(f'job {self.job_id:04X} ({self.seq_id}-{self.index}) already released')
            return

        logging.debug(f'release job {self.seq_id}-{self.index}')
        self.released = True

        for awg_name, awg_data in self.waveform_data.items():
            for channel_data in awg_data.values():
                self.delete_list[awg_name].append(channel_data.name)

        if self in self.job_list:
            self.job_list.remove(self)


    def __del__(self):
        if not self.released:
            logging.warn(f'Job {self.job_id} ({self.seq_id}-{self.index}) was not released. '
                         'Automatic release in destructor.')
            self.release()
>>>>>>> 5e7a0e32


@dataclass
class ChannelInfo:
    # static data
    delay_ns: float = 0
    amplitude: float = 0
    attenuation: float = 1.0
    dc_compensation: bool = False
    dc_compensation_min: float = 0.0
    dc_compensation_max: float = 0.0
    bias_T_RC_time: Optional[float] = None
    # aggregation state
    integral: float = 0.0


@dataclass
class RenderSection:
    sample_rate: float
    t_start: float # can be negative for negative channel delays
    npt: int = 0

    @property
    def t_end(self):
        return self.t_start + self.npt / self.sample_rate

@dataclass
class JobUploadInfo:
    sections: List[RenderSection] = field(default_factory=list)
    dc_compensation_duration: float = 0.0
    dc_compensation_voltages: Dict[str, float] = field(default_factory=dict)


@dataclass
class SegmentRenderInfo:
    # original times from sequence, but rounded for sample rates
    # first segment starts at t_start = 0
    sample_rate: float
    t_start: float
    npt: int
    section: Optional[RenderSection] = None
    offset: int = 0
    # transition when frequency changes: size determined by alignment and channel delays
    n_start_transition: int = 0
    start_section: Optional[RenderSection] = None
    n_end_transition: int = 0
    end_section: Optional[RenderSection] = None

    @property
    def t_end(self):
        return self.t_start + self.npt / self.sample_rate

@dataclass
class RefChannels:
    start_time: float
    start_phase: Dict[str,float] = field(default_factory=dict)
    start_phases_all: List[Dict[str,float]] = field(default_factory=list)


class UploadAggregator:
    verbose = False

    def __init__(self, awgs, awg_channels, marker_channels, digitizer_channels,
                 digitizer_markers, qubit_channels, awg_sync):
        self.npt = 0
        self.awgs = awgs
        self.awg_channels = awg_channels
        self.marker_channels = marker_channels
        self.digitizer_channels = digitizer_channels
        self.digitizer_markers = digitizer_markers
        self.qubit_channels = qubit_channels
        self.awg_sync = awg_sync
        self.channels = dict()
        self.waveform_data = dict()
        for awg_name in self.awgs:
            self.waveform_data[awg_name] = dict()

        delays = []
        for channel in awg_channels.values():
            info = ChannelInfo()
            self.channels[channel.name] = info

            slave = self.awg_sync.get(channel.awg_name, None)
            sync_latency = 0 if slave is None else slave.sync_latency

            info.amplitude = channel.amplitude if channel.amplitude is not None else AwgConfig.DEFAULT_AMPLITUDE
            info.attenuation = channel.attenuation
            info.bias_T_RC_time = channel.bias_T_RC_time
            info.delay_ns = channel.delay - sync_latency
            delays.append(channel.delay - sync_latency)

            # Note: Compensation limits are specified before attenuation, i.e. at AWG output level.
            #       Convert compensation limit to device level.
            info.dc_compensation_min = channel.compensation_limits[0] * info.attenuation
            info.dc_compensation_max = channel.compensation_limits[1] * info.attenuation
            info.dc_compensation = info.dc_compensation_min < 0 and info.dc_compensation_max > 0

        slave_markers = {slave.marker_name:slave for slave in self.awg_sync.values()}
        for channel in marker_channels.values():
            slave = slave_markers.get(channel.name, None)
            sync_latency = 0 if slave is None else slave.sync_latency
            delays.append(channel.delay - sync_latency - channel.setup_ns)
            delays.append(channel.delay - sync_latency + channel.hold_ns)

        self.max_pre_start_ns = -min(0, *delays)
        self.max_post_end_ns = max(0, *delays)


    def _integrate(self, job):

        if not job.neutralize:
            return

        for iseg,seg in enumerate(job.sequence):
            sample_rate = seg.sample_rate if seg.sample_rate is not None else job.default_sample_rate

            for channel_name, channel_info in self.channels.items():
                if iseg == 0:
                    channel_info.integral = 0

                if channel_info.dc_compensation:
                    seg_ch = getattr(seg, channel_name)
                    channel_info.integral += seg_ch.integrate(job.index, sample_rate)
                    logging.debug(f'Integral seg:{iseg} {channel_name} integral:{channel_info.integral}')


    def _generate_sections(self, job):
        max_pre_start_ns = self.max_pre_start_ns
        max_post_end_ns = self.max_post_end_ns
        sample_rate = job.default_sample_rate * 1e-9

        self.segments = []
        segments = self.segments
        t_start = 0
        for seg in job.sequence:
            # work with sample rate in GSa/s
            if seg.sample_rate and seg.sample_rate != job.default_sample_rate:
                raise Exception('multipe sample rates is not supported for Tektronix')
            duration = seg.get_total_time(job.index)
            npt =  int(duration * sample_rate + 0.5)
            info = SegmentRenderInfo(sample_rate, t_start, npt)
            segments.append(info)
            t_start = info.t_end

        # sections
        sections = job.upload_info.sections
        # add at least 2 zero in front, because Tek outputs first sample when waiting for start trigger.
        # add the second to compensate for rounding errors in rendering.
        start_samples = 2
        t_start = -max_pre_start_ns - start_samples/segments[0].sample_rate

        section = RenderSection(segments[0].sample_rate, t_start)
        sections.append(section)
        section.npt += start_samples
        section.npt += int(max_pre_start_ns * section.sample_rate + 0.5)

        for iseg,seg in enumerate(segments):
            seg.section = section
            seg.offset = section.npt
            section.npt += seg.npt

        # add post stop samples; seg = last segment, section is last section
        n_post = int(((seg.t_end + max_post_end_ns) - section.t_end) * section.sample_rate + 0.5)
        section.npt += n_post

        # add DC compensation
        compensation_time = self.get_max_compensation_time()
        logging.debug(f'DC compensation time: {compensation_time*1e9} ns')
        compensation_npt = int(np.ceil(compensation_time * section.sample_rate * 1e9))

        job.upload_info.dc_compensation_duration = compensation_npt/section.sample_rate
        section.npt += compensation_npt

        # add at least 1 zero
        section.npt += 1
        if job.alignment:
            alignment = job.alignment
            section.npt = (int(section.npt + alignment - 1) // alignment) * alignment

        job.playback_time = section.t_end - sections[0].t_start
        job.n_waveforms = len(sections)
        logging.debug(f'Playback time: {job.playback_time} ns')

        if UploadAggregator.verbose:
            for segment in segments:
                logging.info(f'segment: {segment}')
            for section in sections:
                logging.info(f'section: {section}')


    def _generate_upload(self, job):
        segments = self.segments
        sections = job.upload_info.sections
        ref_channel_states = RefChannels(0)

        # loop over all qubit channels to accumulate total phase shift
        for i in range(len(job.sequence)):
            ref_channel_states.start_phases_all.append(dict())
        for channel_name, qubit_channel in self.qubit_channels.items():
            phase = 0
            for iseg,seg in enumerate(job.sequence):
                ref_channel_states.start_phases_all[iseg][channel_name] = phase
                #print(f'phase: {channel_name}.{iseg}: {phase}')
                seg_ch = getattr(seg, channel_name)
                phase += seg_ch.get_accumulated_phase(job.index)

        for channel_name, channel_info in self.channels.items():
            section = sections[0]
            buffer = np.zeros(section.npt)
            bias_T_compensation_mV = 0

            for iseg,(seg,seg_render) in enumerate(zip(job.sequence,segments)):

                sample_rate = seg_render.sample_rate
                n_delay = int(channel_info.delay_ns * sample_rate + 0.5)

                seg_ch = getattr(seg, channel_name)
                ref_channel_states.start_time = seg_render.t_start
                ref_channel_states.start_phase = ref_channel_states.start_phases_all[iseg]
                start = time.perf_counter()
                #print(f'start: {channel_name}.{iseg}: {ref_channel_states.start_time}')
                wvf = seg_ch.get_segment(job.index, sample_rate*1e9, ref_channel_states)
                duration = time.perf_counter() - start
                logging.debug(f'generated [{job.index}]{iseg}:{channel_name} {len(wvf)} Sa, in {duration*1000:6.3f} ms')

                if len(wvf) != seg_render.npt:
                    logging.warn(f'waveform {iseg}:{channel_name} {len(wvf)} Sa <> sequence length {seg_render.npt}')

                i_start = 0
                if section != seg_render.section:
                    logging.error(f'OOPS-2 section mismatch {iseg}, {channel_name}')
                offset = seg_render.offset + n_delay
                buffer[offset+i_start:offset + len(wvf)] = wvf[i_start:]


            if job.neutralize:
                compensation_npt = round(job.upload_info.dc_compensation_duration * section.sample_rate)

                if compensation_npt > 0 and channel_info.dc_compensation:
                    compensation_voltage = -channel_info.integral * sample_rate / compensation_npt * 1e9
                    job.upload_info.dc_compensation_voltages[channel_name] = compensation_voltage
                    buffer[-(compensation_npt+1):-1] = compensation_voltage
                    logging.debug(f'DC compensation {channel_name}: {compensation_voltage:6.1f} mV {compensation_npt} Sa')
                else:
                    job.upload_info.dc_compensation_voltages[channel_name] = 0

            bias_T_compensation_mV = self._add_bias_T_compensation(buffer, bias_T_compensation_mV,
                                                                   section.sample_rate, channel_info)
            self._upload_wvf(job, channel_name, buffer, channel_info.attenuation, channel_info.amplitude)

    def _generate_digitizer_triggers(self, job):
        triggers = set()

        for name, value in job.schedule_params.items():
            if name.startswith('dig_trigger_'):
                triggers.add(value)

        for channel_name, channel in self.digitizer_channels.items():
            for iseg, (seg, seg_render) in enumerate(zip(job.sequence, self.segments)):
                seg_ch = getattr(seg, channel_name)
                acquisition_data = seg_ch._get_data_all_at(job.index).get_data()
                for acquisition in acquisition_data:
                    triggers.add(seg_render.t_start + acquisition.start)

        job.digitizer_triggers = list(triggers)
        job.digitizer_triggers.sort()
        logging.info(f'digitizer triggers: {job.digitizer_triggers}')

    def _generate_digitizer_markers(self, job):
        pulse_duration = max(100, 1e9/job.default_sample_rate) # 1 Sample or 100 ns
        marker_data = []
        for t in job.digitizer_triggers:
                marker_data.append(marker_pulse(t, t + pulse_duration))
        return marker_data

    def _render_markers(self, job):
        slave_markers = {slave.marker_name:slave for slave in self.awg_sync.values()}

        for channel_name, marker_channel in self.marker_channels.items():
            logging.debug(f'Marker: {channel_name} ({marker_channel.amplitude} mV, {marker_channel.delay:+2.0f} ns)')
            start_stop = []
            for iseg, (seg, seg_render) in enumerate(zip(job.sequence, self.segments)):

                seg_ch = getattr(seg, channel_name)

                ch_data = seg_ch._get_data_all_at(job.index)

                for pulse in ch_data.my_marker_data:
                    offset = seg_render.t_start + marker_channel.delay
                    start_stop.append((offset + pulse.start - marker_channel.setup_ns, +1))
                    start_stop.append((offset + pulse.stop + marker_channel.hold_ns, -1))

            if channel_name in self.digitizer_markers.values():
                pulses = self._generate_digitizer_markers(job)
                logging.info(f'dig trigger: {pulses}')
                for pulse in pulses:
                    # trigger time is relative to sequence start, not segment start
                    offset = marker_channel.delay
                    start_stop.append((offset + pulse.start - marker_channel.setup_ns, +1))
                    start_stop.append((offset + pulse.stop + marker_channel.hold_ns, -1))


            if channel_name in slave_markers:
                slave = slave_markers[channel_name]
                offset = marker_channel.delay - slave.sync_latency
                # trigger time is relative to sequence start, not segment start
                start_stop.append((offset - marker_channel.setup_ns, +1))
                start_stop.append((offset + marker_channel.hold_ns, -1))

            if len(start_stop) > 0:
                m = np.array(start_stop)
                ind = np.argsort(m[:,0])
                m = m[ind]
            else:
                m = []

            self._upload_awg_markers(job, marker_channel, m)

    def _upload_awg_markers(self, job, marker_channel, m):
        sections = job.upload_info.sections
        section = sections[0]
        buffer = np.zeros(section.npt, dtype=np.uint16)
        s = 0
        t_on = 0
        for on_off in m:
            s += on_off[1]
            if s < 0:
                logging.error(f'Marker error {marker_channel.name} {on_off}')
            if s == 1 and on_off[1] == 1:
                t_on = on_off[0]
            if s == 0 and on_off[1] == -1:
                t_off = on_off[0]
                logging.debug(f'Marker: {t_on} - {t_off} ({section.t_start:+}ns)')
                # search start section
                if t_on >= section.t_end:
                    logging.error(f'Failed to render marker t_on > start')
                pt_on = int((t_on - section.t_start) * section.sample_rate)
                if pt_on < 0:
                    logging.info(f'Warning: Marker setup before waveform; aligned with start')
                    pt_on = 0
                if t_off < section.t_end:
                    pt_off = int((t_off - section.t_start) * section.sample_rate)
                    buffer[pt_on:pt_off] = 1
                else:
                    logging.error(f'Failed to render marker t_off > end')

#        self._upload_wvf(job, marker_channel.name, buffer, 1.0, 1.0)
        self._add_channel_data(job, marker_channel.name, buffer)


    def _upload_wvf(self, job, channel_name, waveform, attenuation, amplitude):
        # note: numpy inplace multiplication is much faster than standard multiplication
        waveform *= 1/(attenuation * amplitude)
        self._add_channel_data(job, channel_name, waveform)

    def _add_channel_data(self, job, channel_name, data):
        marker_number = None
        if channel_name in self.awg_channels:
            awg_channel = self.awg_channels[channel_name]
            channel_number = awg_channel.channel_number
            awg_name = awg_channel.awg_name
        elif channel_name in self.marker_channels:
            marker_channel = self.marker_channels[channel_name]
            awg_name = marker_channel.module_name
            channel_number = marker_channel.channel_number
            if isinstance(channel_number, tuple):
                marker_number = channel_number[1]
                channel_number = channel_number[0]
        else:
            raise Exception(f'Unknown channel {channel_name}')

        awg_data = self.waveform_data[awg_name]
        if channel_number not in awg_data:
            l = len(data)
            channel_data = ChannelData(f'ch_{channel_number}_x{job.job_id:04X}', l)
#            # @@@ todo improve/simplify np data. Use None.
#            channel_data.wvf = np.zeros(l, dtype=np.uint16)
#            channel_data.m1 = np.zeros(l, dtype=np.uint16)
#            channel_data.m2 = np.zeros(l, dtype=np.uint16)
            awg_data[channel_number] = channel_data
        else:
            channel_data = awg_data[channel_number]

        if not marker_number:
            channel_data.wvf = data
        elif marker_number == 1:
            channel_data.m1 = data
        else:
            channel_data.m2 = data


    def upload_job(self, job):

        job.upload_info = JobUploadInfo()
        job.waveform_data = self.waveform_data

        self._integrate(job)

        self._generate_sections(job)

        self._generate_upload(job)

        self._generate_digitizer_triggers(job)

        self._render_markers(job)

        self.upload(job)


    def get_max_compensation_time(self):
        '''
        generate a DC compensation of the pulse.
        As usuallly we put capacitors in between the AWG and the gate on the sample, you need to correct
        for the fact that the low fequencies are not present in your transfer function.
        This can be done simply by making the total integral of your function 0.

        Args:
            sample_rate (float) : rate at which the AWG runs.
        '''
        return max(self.get_compensation_time(channel_info) for channel_info in self.channels.values())


    def get_compensation_time(self, channel_info):
        '''
        return the minimal compensation time that is needed.
        Returns:
            compensation_time : minimal duration that is needed for the voltage compensation
        '''
        if not channel_info.dc_compensation:
            return 0

        if channel_info.integral <= 0:
            result = -channel_info.integral / channel_info.dc_compensation_max
        else:
            result = -channel_info.integral / channel_info.dc_compensation_min
        return result


    def _add_bias_T_compensation(self, buffer, bias_T_compensation_mV, sample_rate, channel_info):

        if channel_info.bias_T_RC_time:
            compensation_factor = 1 / (sample_rate * 1e9 * channel_info.bias_T_RC_time)
            compensation = np.cumsum(buffer) * compensation_factor + bias_T_compensation_mV
            bias_T_compensation_mV = compensation[-1]
            logging.info(f'bias-T compensation  min:{np.min(compensation):5.1f} max:{np.max(compensation):5.1f} mV')
            buffer += compensation

        return bias_T_compensation_mV


    def _upload_waveforms(self, job, awg):

        awg.clock_freq(int(job.default_sample_rate))
        for data in job.waveform_data[awg.name].values():
            _send_waveform_to_list(awg, data.length, data.wvf, data.m1, data.m2, data.name)

    def upload(self, job):
        use_concurrent_upload = True
        if use_concurrent_upload:
            with ThreadPoolExecutor() as p:
                result = p.map(
                    lambda awg: self._upload_waveforms(job, awg),
                    self.awgs.values()
                    )
            for r in result:
                # loop through the results to raise exceptions caught by Executor
                if result is not None:
                    logging.debug(f'upload result {r}')
        else:
            for awg in self.awgs.values():
                self._upload_waveforms(job, awg)


def _delete_waveform(awg, name):
    s = f'WLISt:WAVeform:DEL "{name}"'
    awg.write(s)


def _send_waveform_to_list(awg, length, wf, m1, m2, name):
    ''' Send a waveform to the waveform list of the AWG.
    Note: This is a rewritten, faster version of AWG5014.send_waveform_to_list.

    Args:
        w: The waveform
        m1: Marker1
        m2: Marker2
        wfmname: waveform name
    '''
    if wf is None:
        packed_wf = np.zeros(length)
    else:
        # Note: we use np.trunc here rather than np.round
        # as it is an order of magnitude faster
        packed_wf = np.trunc(wf * 8191 + 8191.5).astype('<u2')
    if m1 is not None:
        packed_wf += 16384 * m1
    if m2 is not None:
        packed_wf += 32768 * m2

    raw_data = packed_wf.tobytes()
    l = len(wf)

    # if we create a waveform with the same name but different size,
    # it will not get over written
    # Delete the possibly existing file (will do nothing if the file
    # doesn't exist
    s = f'WLISt:WAVeform:DEL "{name}"'
    awg.write(s)

    # create the waveform
    s = f'WLISt:WAVeform:NEW "{name}",{l},INTEGER'
    awg.write(s)

    # upload data
    s1_str = f'WLISt:WAVeform:DATA "{name}",'
    s1 = s1_str.encode('UTF-8')
    s3 = raw_data
    s2_str = '#' + str(len(str(len(s3)))) + str(len(s3))
    s2 = s2_str.encode('UTF-8')

    mes = s1 + s2 + s3
    awg.visa_handle.write_raw(mes)<|MERGE_RESOLUTION|>--- conflicted
+++ resolved
@@ -303,11 +303,8 @@
         self.hw_schedule = hw_schedule
         self.schedule_params = schedule_params
 
-<<<<<<< HEAD
     def set_acquisition_conf(self, conf):
         self.acquisition_conf = conf
-
-=======
     def release(self):
         if self.released:
             logging.warning(f'job {self.job_id:04X} ({self.seq_id}-{self.index}) already released')
@@ -329,7 +326,6 @@
             logging.warn(f'Job {self.job_id} ({self.seq_id}-{self.index}) was not released. '
                          'Automatic release in destructor.')
             self.release()
->>>>>>> 5e7a0e32
 
 
 @dataclass
