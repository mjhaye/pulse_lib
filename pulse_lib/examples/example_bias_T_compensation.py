import matplotlib.pyplot as pt

from pulse_lib.tests.hw_schedule_mock import HardwareScheduleMock

from configuration.small import init_hardware, init_pulselib
from utils.plot import plot_awgs


# create "AWG1"
awgs, digs = init_hardware()

# RC time = 1 ms
bias_T_rc_time = 0.1
compensate_bias_T = True

# create channels P1, P2
p = init_pulselib(awgs, digs, virtual_gates=True,
                  bias_T_rc_time=bias_T_rc_time if compensate_bias_T else None)


#  points to pulse to
gates = ['vP1', 'vP2']

P0 = (-200, -200)
P1 = (-200,  200)
P2 = ( -25,   25)
P3 = (  25,  -25)

seg1 = p.mk_segment(name='init')
seg1.add_block(0, 10000000, gates, P0, reset_time=True)
seg2 = p.mk_segment(name='load')
seg2.add_block(0, 10000000, gates, P1, reset_time=True)
seg3 = p.mk_segment(name='measure')
seg3.add_block(0, 50000000, gates, P3, reset_time=True)



# generate the sequence and upload it.
my_seq = p.mk_sequence([seg1, seg2, seg3])

my_seq.set_hw_schedule(HardwareScheduleMock())
<<<<<<< HEAD
my_seq.sample_rate = 1e8
my_seq.n_rep = 1
=======
my_seq.sample_rate = 1e7
>>>>>>> 5e7a0e32

my_seq.upload()

my_seq.play()

plot_awgs(awgs, bias_T_rc_time=bias_T_rc_time)
<<<<<<< HEAD
pt.title('AWG upload with bias-T compensation, RC = 1 ms')
pt.grid(True)
=======
pt.title('With bias-T compensation')
pt.grid(True)
pt.ylim(-0.30, 0.55)
>>>>>>> 5e7a0e32
<|MERGE_RESOLUTION|>--- conflicted
+++ resolved
@@ -39,23 +39,14 @@
 my_seq = p.mk_sequence([seg1, seg2, seg3])
 
 my_seq.set_hw_schedule(HardwareScheduleMock())
-<<<<<<< HEAD
-my_seq.sample_rate = 1e8
+my_seq.sample_rate = 1e7
 my_seq.n_rep = 1
-=======
-my_seq.sample_rate = 1e7
->>>>>>> 5e7a0e32
 
 my_seq.upload()
 
 my_seq.play()
 
 plot_awgs(awgs, bias_T_rc_time=bias_T_rc_time)
-<<<<<<< HEAD
-pt.title('AWG upload with bias-T compensation, RC = 1 ms')
-pt.grid(True)
-=======
 pt.title('With bias-T compensation')
 pt.grid(True)
 pt.ylim(-0.30, 0.55)
->>>>>>> 5e7a0e32
