import numpy as np
import copy

class loop_obj():
    """object that initializes some standard fields that need to be there in a loop object.
    Args:
        no_setpoints (bool): ignore setpoints if False. Required for internal loop objects, e.g. as used in reset_time()
    """
    def __init__(self, no_setpoints=False):
        self.no_setpoints = no_setpoints
        # little inspiration from qcodes parameter ...
        self.labels = list()
        self.units = list()
        self.axis = list()
        self.dtype = None
        self.setvals = None
        self.setvals_set = False

    def add_data(self, data, axis = None, labels = None, units = None, setvals = None):
        '''
        add data to the loop object.
        data (array/np.ndarray) : n dimensional array with a regular shape (any allowed by numpy) of values you want to sweep
        axis (int/tuple<int>) : loop axis, if none is provided, a new loop axis is generated when the loop object is used in the pulse library.
        labels (str/tuple<str>) : name of the data that is swept. This will for example be used as an axis label
        units (str/tuple<str>) : unit of the sweep data
        setvals (array/np.ndarray) : if you want to display different things on the axis than the normal data point. When None, setvals is the same as the data varaible.
        '''
        self.data = np.asarray(data)
        self.dtype = self.data.dtype

        if axis is None:
            self.axis = [-1]*len(self.data.shape)
        elif type(axis) == int:
            self.axis = [axis]
        else:
            if len(axis) != len(self.data.shape):
                raise ValueError(f"Provided incorrect dimensions for the axis (axis:{axis} <> data:{self.data.shape})")
            self.axis = axis

        if labels is None:
            self.labels = tuple(['no_label']*self.ndim)
        elif type(labels) == str:
            self.labels = (labels, )
        else:
            if len(labels) != len(self.data.shape):
                raise ValueError("Provided incorrect dimensions for the axis.")
            self.labels = labels

        if units is None:
            self.units = tuple(['no_label']*self.ndim)
        elif type(units) == str:
            self.units = (units, )
        else:
            if len(units) != len(self.data.shape):
                raise ValueError("Provided incorrect dimensions for the axis.")
            self.units = units

        if not self.no_setpoints:
            if setvals is None:
                if len(data.shape) == 1:
                    self.setvals = (self.data, )
                else:
                        raise ValueError ('Multidimensional setpoints cannot be inferred from input.')
            else:
                self.setvals = tuple()
                if isinstance(setvals,list):
                    setvals = np.asarray(setvals)

                    if self.shape != setvals.shape:
                        raise ValueError("setvals should have the same dimensions as the data dimensions.")
                    setvals = (setvals, )
                else:
                    setvals = list(setvals)
                    for setval_idx in range(len(setvals)):
                        setvals[setval_idx] = np.asarray(setvals[setval_idx])

                        if self.shape[setval_idx] != len(setvals[setval_idx]):
                            raise ValueError("setvals should have the same dimensions as the data dimensions.")

                    setvals = tuple(setvals)

                self.setvals += setvals
                self.setvals_set = True

    def __len__(self):
        return len(self.data)

    @property
    def shape(self):
        return self.data.shape

    @property
    def ndim(self):
        return self.data.ndim

    def __getitem__(self, key):
        if self.ndim == 1:
            return self.data[key]
        else:
            partial = loop_obj()
            partial.labels =self.labels[1:]
            partial.units = self.units[1:]
            partial.axis = self.axis[1:]
            partial.dtype = self.dtype
            partial.data = self.data[key]
            return partial

    def __add__(self, other):
        cpy = copy.copy(self)
        cpy.data += other
        return cpy

    def __mul__(self, other):
        cpy = copy.copy(self)
        cpy.data *= other
        return cpy

    def __sub__(self, other):
        cpy = copy.copy(self)
        cpy.data -= other
        return cpy
    def __truediv__(self, other):
        cpy = copy.copy(self)
        cpy.data += self.data/other
        return cpy

    def __copy__(self):
        cpy = loop_obj()
        cpy.labels = copy.copy(self.labels)
        cpy.setvals = copy.copy(self.setvals)
        cpy.setvals_set = copy.copy(self.setvals_set)
        cpy.units = copy.copy(self.units)
        cpy.axis = copy.copy(self.axis)
        cpy.dtype = copy.copy(self.dtype)

        if hasattr(self, 'data'):
            cpy.data= copy.copy(self.data)
        return cpy


class linspace(loop_obj):
    """docstring for linspace"""
    def __init__(self, start, stop, n_steps = 50, name = None, unit = None, axis = -1, setvals = None):
        super().__init__()
        super().add_data(np.linspace(start, stop, n_steps), axis = axis, labels = name, units = unit, setvals= setvals)

class logspace(loop_obj):
<<<<<<< HEAD
    """docstring for logspace"""
    def __init__(self, start, stop, n_steps = 50, name = None, unit = None, axis = -1, setvals = None):
        super().__init__()
        super().add_data(np.logspace(start, stop, n_steps), axis = axis, labels = name, units = unit, setvals= setvals)
=======
	"""docstring for logspace"""
	def __init__(self, start, stop, n_steps = 50, name = None, unit = None, axis = -1, setvals = None):
		super().__init__()
		super().add_data(np.logspace(np.log10(start), np.log10(stop), n_steps), axis = axis, labels = name, units = unit, setvals= setvals)
>>>>>>> 9bd3367c

class geomspace(loop_obj):
    """docstring for geomspace"""
    def __init__(self, start, stop, n_steps = 50, name = None, unit = None, axis = -1, setvals = None):
        super().__init__()
        super().add_data(np.geomspace(start, stop, n_steps), axis = axis, labels = name, units = unit, setvals= setvals)

if __name__ == '__main__':
    lp = loop_obj()
    lp.add_data(np.array([1]), axis=0)
    print(lp.labels)

    data = np.linspace(0,5,10)
    lp = loop_obj()
    lp.add_data(data, axis=0, labels = "gate_name", units = 'mV')
    print(lp.data)
    print(lp.axis)
    print(lp.labels)
    print(lp.units)
    print(lp.setvals)

    data = np.zeros([4,4])
    lp = loop_obj()
    lp.add_data(data, axis=[0,1], labels = ("gate_name_1", "gate_name_2"), units = ('mV', 'mV'))#, setvals=([0,0,0,0],[1,2,3,4]))
    print(lp.data)
    print(lp.axis)
    print(lp.labels)
    print(lp.units)
    print(lp.setvals)<|MERGE_RESOLUTION|>--- conflicted
+++ resolved
@@ -145,17 +145,10 @@
         super().add_data(np.linspace(start, stop, n_steps), axis = axis, labels = name, units = unit, setvals= setvals)
 
 class logspace(loop_obj):
-<<<<<<< HEAD
     """docstring for logspace"""
     def __init__(self, start, stop, n_steps = 50, name = None, unit = None, axis = -1, setvals = None):
         super().__init__()
-        super().add_data(np.logspace(start, stop, n_steps), axis = axis, labels = name, units = unit, setvals= setvals)
-=======
-	"""docstring for logspace"""
-	def __init__(self, start, stop, n_steps = 50, name = None, unit = None, axis = -1, setvals = None):
-		super().__init__()
-		super().add_data(np.logspace(np.log10(start), np.log10(stop), n_steps), axis = axis, labels = name, units = unit, setvals= setvals)
->>>>>>> 9bd3367c
+        super().add_data(np.logspace(np.log10(start), np.log10(stop), n_steps), axis = axis, labels = name, units = unit, setvals= setvals)
 
 class geomspace(loop_obj):
     """docstring for geomspace"""
