"""
data class to make pulses.
"""
import numpy as np
import copy


import pulse_lib.segments.utility.segments_c_func as seg_func
from pulse_lib.segments.utility.segments_c_func import py_calc_value_point_in_between, get_effective_point_number
from pulse_lib.segments.data_classes.data_generic import parent_data, data_container
from pulse_lib.segments.data_classes.data_IQ import envelope_generator
from pulse_lib.segments.data_classes.data_pulse_core import pulse_data_single_sequence, base_pulse_element


class pulse_data(parent_data):
    """
    class defining base (utility) operations for baseband and microwave pulses.
    """
    def __init__(self):
        self.baseband_pulse_data = pulse_data_single_sequence()
        self.MW_pulse_data = list()

        self.start_time = 0

    def add_pulse_data(self, my_input):
        self.baseband_pulse_data.add_pulse(my_input)

    def add_MW_data(self, MW_data_object):
        """
        add object that defines a microwave pulse.

        Args:
            MW_data_object (IQ_data_single) : description MW pulse (see pulse_lib.segments.data_classes.data_IQ)
        """
        self.MW_pulse_data.append(MW_data_object)
    
    @property
    def total_time(self,):
        '''
        total time of the current segment

        Returns:
            total_time (float) : total time of the segment.
        '''

        return self.baseband_pulse_data.total_time

    def reset_time(self, time,  extend_only = False):
        '''
        Preform a reset time on the current segment.
        Args:
            time (float) : time where you want the reset. Of None, the totaltime of the segment will be taken.
            extend_only (bool) : will just extend the time in the segment and not reset it if set to true [do not use when composing wavoforms...].
        '''
        if time is None:
            time = self.total_time

        pulse = base_pulse_element(0,time,0,0)
        self.add_pulse_data(pulse)

        if extend_only == False:
            self.start_time = time

    def wait(self, time):
        """
        Wait after last point for x ns (note that this does not reset time)
        
        Args:
            time (double) : time in ns to wait
        """
        wait_time = self.total_time + time
        pulse = base_pulse_element(0,wait_time,0,0)

        self.add_pulse_data(pulse)

    def append(self, other, time = None):
        '''
        Append two segments to each other, where the other segment is places after the first segment. Time is the total time of the first segment.
        Args:
            other (pulse_data) : other pulse data object to be appended
            time (double/None) : length that the first segment should be.

        ** what to do with start time argument?
        '''
        if time is None:
            time = self.total_time
        else:
            self.slice_time(0, time)

        other._shift_all_time_MW(time)
<<<<<<< HEAD
        new_MW_pulse_data =  self.MW_pulse_data +  other.MW_pulse_data
        # this shuold be shifted back -- TODO ... 

=======
        new_MW_pulse_data =  self.MW_pulse_data +  copy.copy(other.MW_pulse_data)
        other._shift_all_time_MW(-time)
>>>>>>> 26777088
        self.baseband_pulse_data.append(other.baseband_pulse_data)
        self.MW_pulse_data = new_MW_pulse_data
    
    def repeat(self, n):
        """
        repeat n times
        Args
            n (int) : number of times to repeat
        """
        time = self.total_time
        new_MW_pulse_data =  copy.copy(self.MW_pulse_data)

        for i in range(n):
            self._shift_all_time_MW(time)
            shifted_MW = copy.deepcopy(self.MW_pulse_data)
            new_MW_pulse_data +=  shifted_MW

        self._shift_all_time_MW(-n*time)
        self.MW_pulse_data = new_MW_pulse_data

        self.baseband_pulse_data.repeat(n)


    def slice_time(self, start, end):
        '''
        slice the pulse
        Args:
            Start (double) : enforced minimal starting time
            End (double) : enforced max time
        '''
        self.baseband_pulse_data.slice_time(start, end)
        self.__slice_MW_data(start, end)

    '''
    Properties of the waveform
    '''

    def get_vmax(self,sample_rate = 1e9):
        '''
        calculate the maximum voltage in the current segment_single.

        If sine waves included, will take the maximum of the total render. If not, it just takes the max of the pulse data.
        '''
        if len(self.MW_pulse_data) == 0:
            return self.baseband_pulse_data.v_max
        else:
            return np.max(self.render(sample_rate=1e9, clear_cache_on_exit = False))

    def get_vmin(self,sample_rate = 1e9):
        '''
        calculate the maximum voltage in the current segment_single.

        If sine waves included, will take the minimum of the total render. If not, it just takes the min of the pulse data.
        ''' 
        if len(self.MW_pulse_data) == 0:
            return self.baseband_pulse_data.v_min
        else:   
            return np.min(self.render(sample_rate=1e9, clear_cache_on_exit = False))

    def integrate_waveform(self, pre_delay, post_delay, sample_rate):
        '''
        takes a full integral of the currently scheduled waveform.
        Args:
            start_time (double) : from which points the rendering needs to start
            stop_time (double) : to which point the rendering needs to go (default (-1), to entire segment)
            sample_rate (double) : rate at which the AWG will be run
        Returns:
            integrate (double) : the integrated value of the waveform (unit is mV/sec).
        '''
        integrated_value = 0
        # if len(self.sin_data) == 0 and pre_delay <= 0 and post_delay>= 0:

        if sample_rate is None:
            sample_rate = self.waveform_cache['sample_rate']*1e-9
        sample_time_step = 1/sample_rate
        pre_delay_eff = get_effective_point_number(pre_delay, sample_time_step)*sample_time_step
        post_delay_eff = get_effective_point_number(post_delay, sample_time_step)*sample_time_step

        # TODO upgrade to new format -- put in the cython part for better performance..
        times, voltages = self.baseband_pulse_data.pulse_data
        baseband_pulse = np.empty([len(times), 2])
        baseband_pulse[:,0] = times
        baseband_pulse[:,1] = voltages

        for i in range(len(baseband_pulse)-1):
            integrated_value += (baseband_pulse[i,1] + baseband_pulse[i+1,1])/2*(baseband_pulse[i+1,0] - baseband_pulse[i,0])
        integrated_value += pre_delay_eff*baseband_pulse[0,1] +post_delay_eff*baseband_pulse[-1,1]
        integrated_value *= 1e-9
        # else: # slow way ...
        #     wvf = self.render(pre_delay, post_delay, sample_rate, clear_cache_on_exit = False)
        #     integrated_value = np.trapz(wvf, dx=1/sample_rate)

        return integrated_value

    '''
    details of pulse data methods
    '''
    def __slice_MW_data(self, start, end):
        '''
        slice MW_data
        
        Args:
            Start (double) : enforced minimal starting time
            End (double) : enforced max time
        '''
        new_MW_data = []

        for i in self.MW_pulse_data:
            if i.start < start:
                i.start = start
            if i.stop > end:
                i.stop = end

            if i.start < i.stop:
                i.start -= start
                i.stop -= start
                new_MW_data.append(i)

        self.MW_pulse_data = new_MW_data

    def shift_MW_frequency(self, frequency):
        '''
        shift the frequency of a MW signal that is defined. This is needed for dealing with the upconverion of a IQ signal.
        
        Args:
            frequency (float) : frequency you want to shift
        '''
        for IQ_data_single_object in self.MW_pulse_data:
            IQ_data_single_object.frequency -= frequency
 
    def shift_MW_phases(self, phase_shift):
        '''
        Shift the phases of all the microwaves present in the MW data object
        
        Args:
            phase_shift (float) : amount of phase to shift in rad.
        '''
        if phase_shift == 0:
            return

        for IQ_data_single_object in self.MW_pulse_data:
            IQ_data_single_object.start_phase += phase_shift

    def _shift_all_time_MW(self, time_shift):
        '''
        Shift time of all microwave pulses in memory.

        Args:
            time_shift (double) : shift the time
        '''

        for IQ_data_single_object in self.MW_pulse_data:
            IQ_data_single_object.start += time_shift
            IQ_data_single_object.stop += time_shift



    @staticmethod
    def _insert_pulse_arrays(src_array, to_insert, insert_position):
        '''
        insert pulse points in array
        Args:
            src_array : 2D pulse table
            to_insert : 2D pulse table to be inserted in the source
            insert_position: after which point the insertion needs to happen
        '''

        # calculate how long the piece is you want to insert
        dim_insert = len(to_insert)
        insert_position += 1

        new_arr = np.zeros([src_array.shape[0]+dim_insert, src_array.shape[1]])
        
        new_arr[:insert_position, :] = src_array[:insert_position, :]
        new_arr[insert_position:(insert_position + dim_insert), :] = to_insert
        new_arr[(insert_position + dim_insert):] = src_array[insert_position :]

        return new_arr

    '''
    operators for the data object.
    '''
    def __copy__(self):
        my_copy = pulse_data()
        my_copy.baseband_pulse_data = copy.copy(self.baseband_pulse_data)
        my_copy.MW_pulse_data = copy.deepcopy(self.MW_pulse_data)
        my_copy.start_time = copy.copy(self.start_time)
        return my_copy

    def __add__(self, other):
        '''
        define addition operator for pulse_data object
        '''
        new_data = pulse_data()
        if type(other) is pulse_data:
            # is there a need for copy command  -- investigate is this would start effecting performance.
            new_data.baseband_pulse_data = copy.copy(self.baseband_pulse_data)
            new_data.baseband_pulse_data += other.baseband_pulse_data

            MW_pulse_data = copy.copy(self.MW_pulse_data)
            MW_pulse_data.extend(other.MW_pulse_data)
            new_data.MW_pulse_data = MW_pulse_data

        elif type(other) == int or type(other) == float:
            new_pulse = copy.copy(self.baseband_pulse_data)
            new_pulse.add_pulse(base_pulse_element(0,-1, other, other))
            new_data.baseband_pulse_data = new_pulse

            MW_pulse_data = copy.copy(self.MW_pulse_data)
            new_data.MW_pulse_data = MW_pulse_data

        else:
            raise TypeError("Please add up pulse_data object (or pulse/IQ segment type) type or a number ")

        return new_data

    def __mul__(self, other):
        '''
        muliplication operator for segment_single
        '''
        new_data = pulse_data()

        if type(other) is pulse_data:
            raise NotImplemented
        elif type(other) == int or type(other) == float or type(other) == np.float64:
<<<<<<< HEAD
            new_pulse = copy.copy(self.baseband_pulse_data)
            new_pulse *= other
            new_data.baseband_pulse_data = new_pulse
=======
            new_data.baseband_pulse_data = copy.copy(self.baseband_pulse_data)
            new_data.baseband_pulse_data *= other
>>>>>>> 26777088

            for IQ_data_single_object in self.MW_pulse_data:
                IQ_data_single_object_cpy = copy.copy(IQ_data_single_object)
                IQ_data_single_object_cpy.amplitude *=other
                new_data.MW_pulse_data.append(IQ_data_single_object_cpy)

        else:
            raise TypeError("multiplication should be done with a number, type {} not supported".format(type(other)))
        
        return new_data


    def _render(self, sample_rate, pre_delay = 0, post_delay = 0):
        '''
        make a full rendering of the waveform at a predetermined sample rate.
        '''

        # express in Gs/s
        sample_rate = sample_rate*1e-9
        sample_time_step = 1/sample_rate
                
        t_tot = self.total_time
        print(t_tot)

        # get number of points that need to be rendered
        t_tot_pt = get_effective_point_number(t_tot, sample_time_step) + 1
        pre_delay_pt = - get_effective_point_number(pre_delay, sample_time_step)
        post_delay_pt = get_effective_point_number(post_delay, sample_time_step)
<<<<<<< HEAD
        print(t_tot_pt, pre_delay_pt, post_delay_pt)
=======
>>>>>>> 26777088
        my_sequence = np.zeros([int(t_tot_pt + pre_delay_pt + post_delay_pt)])
        # start rendering pulse data
        
        # TODO upgrade to new format -- put in the cython part for better performance..
        times, voltages = self.baseband_pulse_data.pulse_data
        baseband_pulse = np.empty([len(times), 2])
        baseband_pulse[:,0] = times
        baseband_pulse[:,1] = voltages

        for i in range(0,len(baseband_pulse)-1):
            t0_pt = get_effective_point_number(baseband_pulse[i,0], sample_time_step)
            t1_pt = get_effective_point_number(baseband_pulse[i+1,0], sample_time_step) + 1
            t0 = t0_pt*sample_time_step
            t1 = t1_pt*sample_time_step
            if t0 > t_tot:
                continue
            elif t1 > t_tot + sample_time_step:
                if baseband_pulse[i,1] == baseband_pulse[i+1,1]:
                    my_sequence[t0_pt + pre_delay_pt: t_tot_pt + pre_delay_pt] = baseband_pulse[i,1]
                else:
                    val = py_calc_value_point_in_between(baseband_pulse[i,:], baseband_pulse[i+1,:], t_tot)
                    my_sequence[t0_pt + pre_delay_pt: t_tot_pt + pre_delay_pt] = np.linspace(
                        baseband_pulse[i,1], 
                        val, t_tot_pt-t0_pt)
            else:
                if baseband_pulse[i,1] == baseband_pulse[i+1,1]:
                    my_sequence[t0_pt + pre_delay_pt: t1_pt + pre_delay_pt] = baseband_pulse[i,1]
                else:
                    my_sequence[t0_pt + pre_delay_pt: t1_pt + pre_delay_pt] = np.linspace(baseband_pulse[i,1], baseband_pulse[i+1,1], t1_pt-t0_pt)
        # top off the sequence -- default behavior, extend the last value
        if len(baseband_pulse) > 1:
            pt = get_effective_point_number(baseband_pulse[i+1,0], sample_time_step)
            my_sequence[pt + pre_delay_pt:] = baseband_pulse[i+1,1]

        # render MW pulses.
        for IQ_data_single_object in self.MW_pulse_data:
            # start stop time of MW pulse

            start_pulse = IQ_data_single_object.start
            stop_pulse = IQ_data_single_object.stop        

            # max amp, freq and phase.
            amp  =  IQ_data_single_object.amplitude
            freq =  IQ_data_single_object.frequency
            phase = IQ_data_single_object.start_phase
            
            # evelope data of the pulse
            if IQ_data_single_object.envelope is None:
                IQ_data_single_object.envelope = envelope_generator()

            amp_envelope = IQ_data_single_object.envelope.get_AM_envelope((stop_pulse - start_pulse), sample_rate)
            phase_envelope = IQ_data_single_object.envelope.get_PM_envelope((stop_pulse - start_pulse), sample_rate)

            #self.baseband_pulse_data[-1,0] convert to point numbers
            n_pt = len(amp_envelope)  
            start_pt = get_effective_point_number(start_pulse, sample_time_step) + pre_delay_pt
            stop_pt = start_pt + n_pt

            # add up the sin pulse.
            my_sequence[start_pt:stop_pt] += amp*amp_envelope*np.sin(
                    np.linspace(0, n_pt/sample_rate*1e-9, n_pt)*freq*2*np.pi
                    + phase + phase_envelope
                )

        return my_sequence  

if __name__ == '__main__':
    """
    test functions for the IQ_data object
    """
    from pulse_lib.segments.data_classes.data_IQ import IQ_data_single
    import matplotlib.pyplot as plt
    # make two shaped pulses after each other.
    IQ_data_object1 = IQ_data_single()
    IQ_data_object1.start = 10
    IQ_data_object1.stop = 140
    IQ_data_object1.amplitude = 1
    IQ_data_object1.frequency = 1e8
    IQ_data_object1.start_phase = np.pi/2
    IQ_data_object1.envelope = envelope_generator('flattop')

    IQ_data_object2 = IQ_data_single()
    IQ_data_object2.start = 150
    IQ_data_object2.stop = 190
    IQ_data_object2.amplitude = 1
    IQ_data_object2.frequency = 1e8

    data = pulse_data()
    data.add_MW_data(IQ_data_object1)
    data.reset_time(data.total_time)
    data.add_MW_data(IQ_data_object2)
    data.reset_time(data.total_time)
    data.add_pulse_data(base_pulse_element(0,140, 1 , 1))
    data.add_pulse_data(base_pulse_element(200,280, 2 , 1))

    data.repeat(2)
    rendering_data = data.render(0,0,1e9)
    t = np.linspace(0, data.total_time, len(rendering_data))
    plt.plot(t, rendering_data)
    plt.show()<|MERGE_RESOLUTION|>--- conflicted
+++ resolved
@@ -88,14 +88,9 @@
             self.slice_time(0, time)
 
         other._shift_all_time_MW(time)
-<<<<<<< HEAD
-        new_MW_pulse_data =  self.MW_pulse_data +  other.MW_pulse_data
-        # this shuold be shifted back -- TODO ... 
-
-=======
         new_MW_pulse_data =  self.MW_pulse_data +  copy.copy(other.MW_pulse_data)
         other._shift_all_time_MW(-time)
->>>>>>> 26777088
+
         self.baseband_pulse_data.append(other.baseband_pulse_data)
         self.MW_pulse_data = new_MW_pulse_data
     
@@ -321,14 +316,8 @@
         if type(other) is pulse_data:
             raise NotImplemented
         elif type(other) == int or type(other) == float or type(other) == np.float64:
-<<<<<<< HEAD
-            new_pulse = copy.copy(self.baseband_pulse_data)
-            new_pulse *= other
-            new_data.baseband_pulse_data = new_pulse
-=======
             new_data.baseband_pulse_data = copy.copy(self.baseband_pulse_data)
             new_data.baseband_pulse_data *= other
->>>>>>> 26777088
 
             for IQ_data_single_object in self.MW_pulse_data:
                 IQ_data_single_object_cpy = copy.copy(IQ_data_single_object)
@@ -357,10 +346,7 @@
         t_tot_pt = get_effective_point_number(t_tot, sample_time_step) + 1
         pre_delay_pt = - get_effective_point_number(pre_delay, sample_time_step)
         post_delay_pt = get_effective_point_number(post_delay, sample_time_step)
-<<<<<<< HEAD
-        print(t_tot_pt, pre_delay_pt, post_delay_pt)
-=======
->>>>>>> 26777088
+
         my_sequence = np.zeros([int(t_tot_pt + pre_delay_pt + post_delay_pt)])
         # start rendering pulse data
         
