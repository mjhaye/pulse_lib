# Changelog
All notable changes to Pulselib will be documented in this file.

<<<<<<< HEAD
## \[1.7.@@@@@] - 2023-08-@@@

- Added conditional segments for Qblox (requires qblox-instruments v0.9+)
- Performance improvement of 20% up to 10 times in compilation, especially for randomized benchmarking and GST.
- Added looping on segment.sample_rate
- Added aggregate_func to aggregate n samples of 1 measurement to a single value with a user defined function.
- Performance improvement of 20% up to 10 times in compilation, especially for randomized benchmarking and GST.
- Added looping on segment.sample_rate
- Added aggregate_func to aggregate n samples of 1 measurement to a single value with a user defined function.
- Improved accuracy of hres ramps for Keysight (error is now ~10 ps).
=======
## \[1.6.33] - 2023-08-17

- Fixed IQ output of qblox_fast_scan
>>>>>>> 1753b1cd

## \[1.6.32] - 2023-08-10

- Removed add_HVI_marker and add_HVI_variable from segment channels.
  Huge performance improvement for GST and RB. O(N^2) -> O(N)

## \[1.6.31] - 2023-07-28

- Added reload_seq=True to Qblox fast scan 1D and 2D for external sweeps modifying pulse-lib settings
- Fixed data returned by acquisition parameter when no shot is accepted.
- Fixed attenuation qubit channel for Qblox
- Fixed baseband qubit channel for Qblox

## \[1.6.30] - 2023-07-20

- Removed digitizer resonator drive amplitude sweep feature for Qblox. It broke functionality.

## \[1.6.29] - 2023-07-19

- Fixed setting of digitizer demodulation frequency and resonator drive amplitude for Qblox.

## \[1.6.28] - 2023-07-13

- Fixed Qblox uploader

## \[1.6.27] - 2023-07-10

- Fixed retries on Keysight exceptions
- Fixed rendering stacked and/or unaligned sine and custom pulses for Qblox
- Render wave of add_sin() with phase starting at start of wave, i.e. independent of start time of pulse.

## \[1.6.26] - 2023-06-30

- Fixed Qblox time offset bug in previous release.

## \[1.6.25] - 2023-06-30

- Fixed merging of phase shift and MW pulse in conditional segment (Keysight_QS)
- Fixed Qblox uploader with unaligned long pulses and gap between pulses.
- Fixed Keysight release_all_awg_memory
- Added measure till end of sequence (time trace feature)

## \[1.6.24] - 2023-06-19

- Fixed Qblox uploader with unaligned pulses.

## \[1.6.23] - 2023-05-27

- Fixed Keysight FPGA marker upload time rounding (Keysight and Keysight_QS).

## \[1.6.22] - 2023-05-23

- Fixed QuantumSequencer (Keysight_QS) long pulses with post-phase shift.

## \[1.6.21] - 2023-05-17

- Fixed Qblox uploader for unaligned MW pulses > 200 ns

## \[1.6.20] - 2023-05-08

- Fixed Keysight digitizer configuration for time-traces
- Added total_time to sequence and metadata

## \[1.6.19] - 2023-05-04

- Fixed Qblox uploader
- Fixed digitizer configuration for time-traces with Keysight uploaders

## \[1.6.18] - 2023-05-03

- Added histograms to measurement parameter

## \[1.6.17] - 2023-05-02

- Render pulses and ramps on Qblox with 1 ns resolution.
- Removed segment_pulse.add_ramp(), because it gave too many errors.

## \[1.6.16] - 2023-04-19
- Renamed idle frequency and reference frequency to qubit resonance frequency.
- Allow overrule of qubit resonance frequency in sequence.
- Added FrequencyUndefined for not-coherent pulsing with NCO frequency 0.0 between pulses.
- Deprecate segment_pulse.add_ramp in favour of add_ramp_ss
- Added configuration of digitizer to Keysight_QS uploader
- Added at(index) to loop_obj to get value at sequence index.
- Corrected phase for MW pulses on Qblox.
- Added py.typed for mypy
- Merge marker pulses if < 10 ns between pulses.

## \[1.6.15] - 2023-03-06

- Fixed rounding errors on segment boundaries in Qblox uploader.
- Qblox uploader assign IQ marker to sequencer of first qubit on IQ output.
- Refactored IQ channel definition: pulse_lib.define_iq_channel()
- Added lp.arange() similar to numpy.arange()

## \[1.6.14] - 2023-03-03

- Fixed missing IQ marker around chirp

## \[1.6.13] - 2023-03-01

- Fixed MeasurementMajority to work with pulse_templates.
- Fixed DC compensation on Qblox.
- Fixed some edge cases.

## \[1.6.12] - 2023-02-23

- QuantumSequencer: split long constant waveforms in start and stop waveform.

## \[1.6.11] - 2023-02-17

- Fixed measurement parameter for acquisition with accept_if not None

## \[1.6.10] - 2023-02-13

- Round acquisition time towards zero in uploader
- Fix for measurement expressions in sequence
- Fix for simultaneous driving
- Fixed majority vote in expression

## \[1.6.9] - 2023-02-06

- Fixed acquire wait=True with n_repeat
- Added checks on t_measure and sample rate in read_channels.
- Fixed actual number of points and interval for acquisition:
  n_samples, interval = uploader.actual_acquisition_points(acquisition_channel, t_measure, sample_rate)
- Replaced logging by logger

## \[1.6.8] - 2023-02-02

- Fixed setpoints of measurement parameter for time traces > 2 seconds.
- Fixed simultaneous pulses with indexing of segments on looping parameter.
- Calculate timeout for get_acquisition_data from sequence.

## \[1.6.7] - 2023-02-01

- Added continuous mode for Keysight AWG.

## \[1.6.6] - 2023-01-30

- Fixed errors when slicing segments after adding dimension with update_dim.
- Remove phase shifts of 0.0 rad before rendering.
- Fixed error in KeysightQS with phase-shift after MW pulse.
- Added tests.utils.last_upload.get_last_upload to analyze upload after exception

## \[1.6.5] - 2023-01-23

- Fixed numpy deprecation of np.int and np.float.

## \[1.6.4] - 2023-01-19

### Fixed
- Qblox uploader overlapping pulses error

## \[1.6.3] - 2023-01-19

### Added
- parameter iq_mode to sequencer.get_measurement_parameter(), get_measurement_data(), Qblox fast scan
- read_channels() to read digitizer channels without pulsing AWG. (Currently Qblox only)
- Keysight AWG mock rendering at 10 GSa/s using digital filter setting.
- acquire(... wait=True) to add wait time for acquisition.

### Fixed
- Timing of Keysight_QS with 2022 firmware
- Keysight_QS rf_source bug
- Fixed n_samples in measurement_param
- Fixed Qblox sequence generation when no pulses on AWG channels

### Removed
- get_acquisition_param. It was deprecated for quite some time.

## \[1.6.2] - 2022-12-22

### Added
- pulselib.get_channel_attenuations()

### Changed
- Sequencer upload and play only retry upload after specific Keysight exception.
- Chirp is stored as an instruction to be rendered by backend.

## \[1.6.1] - 2022-12-06

### Added
- start_times to measurement_description

### Changed
- measurement names do not have to be unique. A postfix makes them unique.

## \[1.6.0] - 2022-11-25

### Attention !!
- Digitizer trigger timing has been corrected for channel delays !!
- Digitizer RF source API has changed.
- Looping has been refactored to add functionality and improve performance.
- Important internal interface changes are marked with [v1.6.0] in the code.

### Added
- Added segment_container.update_dim for looping with index
- Added numpy array operations to looping variables
- Added looping.array to loop over an arbitrary array of values
- Added digitizer_channel.delay
- Added `prolongation_ns` to RF source configuration
- Added `iq_complex` to fast_scan1D_param and fast_scan2D_param

### Changed
- Changed set_digitizer_rf_source `trigger_offset_ns` to `startup_time_ns`.
- Refactored looping and segment indexing:
  - Improved performance of looping arguments
  - Improved performance of segment_container.reset_time()
  - Improved performance of segment and segment_container indexing
  - Improved performance of sequence pre-rendering
  - Reduced memory usage
  - Added sanity checks on looping arguments
- Added checks on frequency when rendering MW pulses

### Removed
- Removed segment_container append(), slice_time(), last_edit
- Removed segment_IQ.add_global_phase()

### Fixed
- Fixed addition of 2 segment_containers to construct simultaneous driving
- Tektronix marker on unused AWG channel
- Measurement result inversion with zero_on_high
- Multiple measurements on 1 channel with down-sampling

## \[1.5.6] - 2022-10-10

### Fixed
- Fixed error in measurement parameter when no shot is accepted

## \[1.5.5] - 2022-09-27

### Fixed
- Incorrect setpoints in measurement_param.add_derived_param.

## \[1.5.4] - 2022-09-23

### Added
- Added endpoint to looping.linspace, logspace and geomspace.
- Added more data selection options to get_measurement_results()
- Added addition of segment_containers to construct simultaneous driving
- Added sequence_builder.add_simultaneous()

### Changed
- Do not add axis 'repetition' if sequencer.n_rep == None.

### Fixed
- Fixed set_acquisition with t_measure and sample_rate
- Fixed get_measurement_param with iq_complex=False
- Fixed high memory usage due to unlimited waveform cache.

## \[1.5.3] - 2022-08-05

### Fixed
- Fixed looping and HVI marker
- Added retries to sequence upload and play

## \[1.5.2] - 2022-08-03

### Fixed
- sequencer.get_channel_data and get_measurement_param when using play() with index
  as done by core-tools.

## \[1.5.1] - 2022-08-03
### Added
- Added sequencer.plot()

### Fixed
- Fixed looping t_off of add_HVI_marker
- Fixed plotting after mk_sequence

## \[1.5.0] - 2022-07-25
### Added
- Support for Qblox modules: QCM and QRM
- Added sequencer.get_channel_data
- Added sequencer.set_acquisition
- Added sequencer.get_measurement_param with automatic upload/play and thresholding
- Added sequencer.get_measurement_results
- Added channel acquire(..., n_repeat= , interval= )
- Added qblox_fast_scan 1D and 2D
- Added digitizer configuring by M3202A_Uploader.

### Changed
- Default channel offset is None to allow configuration outside of pulselib

### Fixed
- Scaling of custom pulses with virtual gates. Custom function now always called with amplitude of original pulse.


## \[1.4.0] - 2022-05-17
### Changed
- Renamed Tektronix backend 'Tektronix_5014' after refactoring:
    - Faster and allow fast switching between multiple uploaded sequences.
    - Amplitude output has been corrected. It is 2x previous output. Correct attenuation per channel!!
    - Use sequence.play(release=False) to call play multiple times after a single upload.
    - Use infinite looping when n_rep > 65535

### Added
- Added sequencer.repetition_aligment to align the duration of the sequence with an external clock or signal frequency.
  (currently only implemented for Tektronix)
- Added argument reset_time to wait()
- Several pages of documentation (not finished yet..)

## \[1.3.5] - 2022-03-29
### Fixed
- Error when rendering section with low sample rate extends into segment with high sample rate.

## \[1.3.4] - 2022-03-23
### Improved
- QuantumSequencer use waveform with low sample rate for long DC compensation pulse.

## \[1.3.3] - 2022-03-14
### Fixed
- QuantumSequencer bugs in 1.3.2

## \[1.3.2] - 2022-03-14
### Fixed
- Fixed long wait (> 160 ms) for QuantumSequencer

### Added
- Added attribute 'values' to sequence loop parameters

## \[1.3.1] - 2022-03-07
### Fixed
- Fixed rendering of segments with different sample rates
- Rendering of conditional segments with looping

## \[1.3.0] - 2022-02-22
### Added
- IQ correction of phase, amplitude and offset:
  add_channel_offset, set_qubit_correction_phase, set_qubit_correction_gain
- New interface from hardware class to pulselib: set_channel_attenuations and add_virtual_matrix
- Virtual matrix on top of virtual gates
- Added hw schedule for UHFLI with Tektronix
- Improved release_awg_memory (for Keysight AWG)

### Removed
- pulse.add_channel_compenstation_limit. Correct method is add_channel_compensation_limit

### Fixed
- loops with t_measurement in HVI variable.
- release_awg_memory() for Keysight

## \[1.2.0] - 2021-11-11
First labeled release. Start of dev branch and change logging.<|MERGE_RESOLUTION|>--- conflicted
+++ resolved
@@ -1,7 +1,6 @@
 # Changelog
 All notable changes to Pulselib will be documented in this file.
 
-<<<<<<< HEAD
 ## \[1.7.@@@@@] - 2023-08-@@@
 
 - Added conditional segments for Qblox (requires qblox-instruments v0.9+)
@@ -12,11 +11,10 @@
 - Added looping on segment.sample_rate
 - Added aggregate_func to aggregate n samples of 1 measurement to a single value with a user defined function.
 - Improved accuracy of hres ramps for Keysight (error is now ~10 ps).
-=======
+
 ## \[1.6.33] - 2023-08-17
 
 - Fixed IQ output of qblox_fast_scan
->>>>>>> 1753b1cd
 
 ## \[1.6.32] - 2023-08-10
 
