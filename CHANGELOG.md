--- conflicted
+++ resolved
@@ -1,8 +1,7 @@
 # Changelog
 All notable changes to Pulselib will be documented in this file.
 
-<<<<<<< HEAD
-## \[1.4.0] - @@@@
+## \[1.5.0] - 2022-05-@@@
 ### Added
 - Support for Qblox modules: QCM and QRM
 - Added sequencer.get_measurement_data
@@ -10,11 +9,8 @@
 - Added sequencer.get_acquisition_param with automatic upload/play
 - Added channel acquire(..., n_repeat= , interval= )
 - Added qblox_fast_scan 1D and 2D
-- Improved sequencer sweep index parameters
 
-## \[1.3.2] - 2022-03014
-## \[1.3.3] - 2022-03-014
-=======
+
 ## \[1.4.0] - 2022-05-17
 ### Changed
 - Renamed Tektronix backend 'Tektronix_5014' after refactoring:
@@ -37,7 +33,6 @@
 - QuantumSequencer use waveform with low sample rate for long DC compensation pulse.
 
 ## \[1.3.3] - 2022-03-14
->>>>>>> 5e7a0e32
 ### Fixed
 - QuantumSequencer bugs in 1.3.2
 
